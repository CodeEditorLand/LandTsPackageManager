{
	"name": "@vscode/ts-package-manager",
	"main": "dist/index.js",
	"types": "dist/index.d.ts",
	"files": [
		"dist/**/*.js",
		"dist/**/*.d.ts"
	],
	"scripts": {
		"compile": "tsc -p tsconfig.json"
	},
	"dependencies": {
		"node-maintainer": "0.3.34"
	},
	"devDependencies": {
<<<<<<< HEAD
		"@types/node": "20.14.11"
=======
		"@types/node": "20.5.6"
>>>>>>> de889333
	}
}<|MERGE_RESOLUTION|>--- conflicted
+++ resolved
@@ -13,10 +13,6 @@
 		"node-maintainer": "0.3.34"
 	},
 	"devDependencies": {
-<<<<<<< HEAD
-		"@types/node": "20.14.11"
-=======
 		"@types/node": "20.5.6"
->>>>>>> de889333
 	}
 }